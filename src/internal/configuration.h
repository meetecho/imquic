--- conflicted
+++ resolved
@@ -49,15 +49,10 @@
 	gboolean webtransport;
 	/*! \brief In case WebTransport is used, the HTTP/3 path to connect to (client-only) */
 	const char *h3_path;
-<<<<<<< HEAD
-	/*! \brief In case WebTransport is used, the subprotocol to negotiate (currently unused) */
-	const char *subprotocol;
+	/*! \brief In case WebTransport is used, a comma separated list of the protocol(s) to negotiate */
+	const char *wt_protocols;
 	/*! \brief Congestion control algorithm to use */
 	const char *cc_algo;
-=======
-	/*! \brief In case WebTransport is used, a comma separated list of the protocol(s) to negotiate */
-	const char *wt_protocols;
->>>>>>> 314adaef
 	/*! \brief Path to save QLOG files to, if needed/supported: a filename for clients, a folder for servers */
 	const char *qlog_path;
 	/*! \brief Whether sequential JSON should be used for the QLOG file, instead of regular JSON  */
