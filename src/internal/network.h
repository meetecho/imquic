/*! \file   network.h
 * \author Lorenzo Miniero <lorenzo@meetecho.com>
 * \copyright MIT License
 * \brief  Networking utilities (headers)
 * \details Implementation of the networking functionality of the QUIC
 * stack. This is where client and server instances are allocated and
 * managed, taking care of actually sending data out, and to notify upper
 * layers about new connections or data coming in. The networking stack
 * relies on a separate event loop for polling the sockets.
 *
 * \ingroup Core
 */

#ifndef IMQUIC_NETWORK_H
#define IMQUIC_NETWORK_H

#include <stdint.h>
#include <sys/socket.h>

#include "../imquic/imquic.h"
#include "configuration.h"
#include "loop.h"
#include "crypto.h"
#include "moq.h"
#include "roq.h"
#include "refcount.h"

/*! \brief Initialize the network stack at startup */
void imquic_network_init(void);
/*! \brief Uninitialize the network stack */
void imquic_network_deinit(void);

/*! \brief Abstraction of a network address */
typedef struct imquic_network_address {
	/*! \brief Network address */
	struct sockaddr_storage addr;
	/*! \brief Size of the network address */
	socklen_t addrlen;
} imquic_network_address;
/*! \brief Helper to serialize a network address to a string
 * @param[in] address The imquic_network_address instance to serialize
 * @param[out] output The buffer to put the serialized string into
 * @param[in] outlen The size of the output buffer
 * @param[in] add_port Whether the port should be added to the string
 * @returns A pointer to output, if successful, or NULL otherwise */
char *imquic_network_address_str(imquic_network_address *address, char *output, size_t outlen, gboolean add_port);
/*! \brief Helper to return the port used by a network address
 * @param[in] address The imquic_network_address instance to query
 * @returns A port number, if successful, or -1 otherwise */
uint16_t imquic_network_address_port(imquic_network_address *address);

/*! \brief Abstraction of a network endpoint (client or server) */
typedef struct imquic_network_endpoint {
	/*! brief Opaque pointer to the source owning this socket (to handle it in the loop) */
	void *source;
	/*! \brief Name of this endpoint */
	char *name;
	/*! \brief Whether this is a client or a server */
	gboolean is_server;
	/*! \brief Socket */
	int fd;
	/*! \brief Local and remote ports */
	uint16_t port, remote_port;
	/*! \brief Local address */
	imquic_network_address local_address;
	/*! \brief Remote address of the peer (clients only) */
	imquic_network_address remote_address;
	/*! \brief TLS stack */
	imquic_tls *tls;
	/*! \brief SNI the client will use */
	char *sni;
	/*! \brief Whether raw QUIC should be supported */
	gboolean raw_quic;
	/*! \brief Array of ALPN this endpoint will negotiate, when using raw QUIC */
	char **alpn;
	/*! \brief Whether WebTransport should be supported */
	gboolean webtransport;
	/*! \brief For WebTransport clients, the path to \c CONNECT to (\c / by default) */
	char *h3_path;
<<<<<<< HEAD
	/*! \brief In case WebTransport is used, subprotocol to negotiate (currently unused) */
	char *subprotocol;
	/*! \brief Congestion control algorithm to use */
	char *cc_algo;
=======
	/*! \brief In case WebTransport is used, array of protocols to negotiate */
	char **wt_protocols;
>>>>>>> 314adaef
	/*! \brief List of connections handled by this socket (may be more than one for servers) */
	GHashTable *connections;
	/*! \brief Number of connections handled by this socket (may be more than one for servers) */
	uint64_t conns_num;
	/*! \brief Whether this endpoint has internal generic callbacks (true for the native RoQ and MoQ stacks) */
	gboolean internal_callbacks;
	/*! \brief Callback to invoke when a new connection is available on this endpoint */
	void (* new_connection)(imquic_connection *conn, void *user_data);
	/*! \brief Callback to invoke when new \c STREAM data is available on one of the connections handled by this endpoint */
	void (* stream_incoming)(imquic_connection *conn, uint64_t stream_id,
		uint8_t *bytes, uint64_t offset, uint64_t length, gboolean complete);
	/*! \brief Callback to invoke when new \c DATAGRAM data is available on one of the connections handled by this endpoint */
	void (* datagram_incoming)(imquic_connection *conn, uint8_t *bytes, uint64_t length);
	/*! \brief Callback to invoke when new one of the connections handled by this endpoint is closed */
	void (* connection_gone)(imquic_connection *conn);
	/*! \brief Callback to invoke when a client connection attempt fails */
	void (* connection_failed)(void *user_data);
	/*! \brief User data to pass in the \c new_connection callback, to correlate a connection to the endpoint it's coming from */
	void *user_data;
	/*! \brief (Sub-)Protocol this endpoint uses, in case imquic is handling a protocol natively */
	uint64_t protocol;
	/*! \brief (Sub-)Protocol specific callbacks (at the time of writing, RoQ and MoQ only) */
	union {
		imquic_moq_callbacks moq;
		imquic_roq_callbacks roq;
	} callbacks;
	/*! \brief Path to save QLOG files to, if needed/supported: a filename for clients, a folder for servers */
	char *qlog_path;
	/*! \brief Whether sequential JSON should be used for the QLOG file, instead of regular JSON  */
	gboolean qlog_sequential;
	/*! \brief Whether QUIC and/or HTTP/3 and/or RoQ and/or MoQT events should be saved to QLOG, if supported */
	gboolean qlog_quic, qlog_http3, qlog_roq, qlog_moq;
	/*! brief MoQ version to negotiare, if any */
	uint32_t moq_version;
	/*! \brief Mutex */
	imquic_mutex mutex;
	/*! \brief Whether this connection has been started */
	volatile gint started;
	/*! \brief Whether this connection is being shut down */
	volatile gint shutting;
	/*! \brief Whether this instance has been destroyed (reference counting) */
	volatile gint destroyed;
	/*! \brief Reference counter */
	imquic_refcount ref;
} imquic_network_endpoint;
/*! \brief Helper to create a new imquic_network_endpoint instance from a imquic_configuration object
 * @param config The imquic_configuration object to use to configure and create the new endpoint
 * @returns A pointer to a new imquic_network_endpoint instance, if successful, or NULL otherwise */
imquic_network_endpoint *imquic_network_endpoint_create(imquic_configuration *config);
/*! \brief Helper to add a new connection to the list of connections originated by this endpoint
 * @param ne The imquic_network_endpoint instance to add the connection to
 * @param conn The imquic_connection instance to add to the endpoint
 * @param lock_mutex Whether the endpoint mutex should be used to protect the action (to avoid double locks) */
void imquic_network_endpoint_add_connection(imquic_network_endpoint *ne, imquic_connection *conn, gboolean lock_mutex);
/*! \brief Helper to remove an existing connection from the list of connections originated by this endpoint
 * @param ne The imquic_network_endpoint instance to remove the connection from
 * @param conn The imquic_connection instance to remove from the endpoint
 * @param lock_mutex Whether the endpoint mutex should be used to protect the action (to avoid double locks) */
void imquic_network_endpoint_remove_connection(imquic_network_endpoint *ne, imquic_connection *conn, gboolean lock_mutex);
/*! \brief Helper to shutdown an existing endpoint
 * @param ne The imquic_network_endpoint instance to shut down */
void imquic_network_endpoint_shutdown(imquic_network_endpoint *ne);
/*! \brief Helper to destroy an existing endpoint instance
 * @param ne The imquic_network_endpoint instance to destroy */
void imquic_network_endpoint_destroy(imquic_network_endpoint *ne);

/*! \brief Helper to send data on a connection
 * @param conn The imquic_connection instance to send the data on
 * @param bytes The data to send
 * @param blen the size of the data to send
 * @returns 0 in case of success, a negative integer otherwise */
int imquic_network_send(imquic_connection *conn, uint8_t *bytes, size_t blen);

#endif<|MERGE_RESOLUTION|>--- conflicted
+++ resolved
@@ -77,15 +77,10 @@
 	gboolean webtransport;
 	/*! \brief For WebTransport clients, the path to \c CONNECT to (\c / by default) */
 	char *h3_path;
-<<<<<<< HEAD
-	/*! \brief In case WebTransport is used, subprotocol to negotiate (currently unused) */
-	char *subprotocol;
+	/*! \brief In case WebTransport is used, array of protocols to negotiate */
+	char **wt_protocols;
 	/*! \brief Congestion control algorithm to use */
 	char *cc_algo;
-=======
-	/*! \brief In case WebTransport is used, array of protocols to negotiate */
-	char **wt_protocols;
->>>>>>> 314adaef
 	/*! \brief List of connections handled by this socket (may be more than one for servers) */
 	GHashTable *connections;
 	/*! \brief Number of connections handled by this socket (may be more than one for servers) */
