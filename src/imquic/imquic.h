/*! \file   imquic.h
 * \author Lorenzo Miniero <lorenzo@meetecho.com>
 * \copyright MIT License
 * \brief  imquic public interface (headers)
 * \details Public interface to the imquic library. This is where public
 * functions are callbacks to interact with the library are defined.
 *
 * \ingroup API Core
 *
 * \page publicapi imquic public API
 *
 * The first thing you must do (and only once) to use the library is
 * initializing it, which you can do with a call to \ref imquic_init. A
 * successful initialization will return \c 0 , so a negative value being
 * return will indicate something went wrong and the library won't be
 * usable. The only argument it expects is an optional path to a file
 * to use for storing the exchanged crypto secret: this is only needed
 * in case you want to, e.g., use tools like Wireshark to debug the QUIC
 * message exchanges even when encrypted, pretty much as other applications
 * do when using the \c SSLKEYLOGFILE format. For instance, initializing
 * the stack like this:
 *
\verbatim
	if(imquic_init("/home/lminiero/mykeys.log") < 0) {
		// Oh no!
		exit(1);
	}
\endverbatim
 *
 * will store all crypto secrets for all QUIC sessions in the provided
 * file. Using that file in the "Master-Secret" section of the
 * "Protocols/TLS" section of Wireshark will allow you to see the QUIC
 * exchanges as unencrypted, for debugging purposes.
 *
 * When you're done with
 * the application, a call to \ref imquic_deinit will take care of the cleanup.
 *
 * You can configure the logging level of the library with a call to
 * \ref imquic_set_log_level. The logging level can be tweaked dynamically,
 * which means you can make that part configurable in your application,
 * if you so prefer. The library comes with a few macros to allow you
 * to log messages at different debugging levels: \c IMQUIC_PRINT will
 * always print the message, while \c IMQUIC_LOG will only show the message
 * if the log level associated to the message is lower or equal to the
 * configured log level. Check debug.h for details.
 *
 * Versioning information can be obtained with different methods:
 * \ref imquic_get_version returns a synthetic numeric version, that's
 * computed from major, minor and patch version, and ensures that any
 * bump results in a higher number; \ref imquic_get_version_major,
 * \ref imquic_get_version_minor and \ref imquic_get_version_patch,
 * instead, return the individual major, minor and patch version numbers.
 * The version is also available as a string in \ref imquic_get_version_string,
 * which serializes major, minor and patch numbers separating them with a dot
 * (e.g., <code>0.0.1</code>). A release type of the current version (e.g.,
 * "alpha", "dev" or "stable") is provided in \ref imquic_get_version_release.
 * A complete representation of the current version as a string, which serialized
 * version and release separated by a backslash, is instead available in
 * \ref imquic_get_version_string_full (e.g., <code>0.0.1/alpha</code>).
 * To conclude, the \ref imquic_get_build_time and \ref imquic_get_build_sha
 * functions provide info on the code itself, namely when this specific build
 * of the library was compiled, and which git hash it refers to (which
 * is useful when needing to figure out debugging information).
 *
 * As far as using the library is concerned, it usually involves going
 * through the following steps:
 *
 * -# creating a QUIC server or client;
 * -# configuring the callback functions for relevant events;
 * -# starting the endpoint (waiting for connections, or initiating one);
 * -# when a connection is available, add a reference the connection
 * object, and performing the application logic (e.g., exchanging messages);
 * -# programmatically send data, if needed, and/or reacting to incoming one;
 * -# when a connection is notified as being closed, remove the previously
 * obtained reference to the connection and, if needed, perform any
 * application level cleanup (taking into account that, for server endpoints,
 * more connections may arrive in the future).
 *
 * In a nutshell, this summarizes a typical usage of the library, and
 * specifically the one we've used in all of our demo examples. Of course,
 * multiple client and server can be created at the same time, each with
 * their own callback functions if required.
 *
 * Creating a new QUIC endpoint means either creating a new QUIC server,
 * or a new QUIC client. You can create a new QUIC server using
 * \ref imquic_create_server, while on the other end \ref imquic_create_client
 * will create a client endpoint instead. Both use a variable argument
 * approach to dictate what these endpoints should be like, specifically
 * using a sequence of \ref imquic_config key/value properties started with
 * a \c IMQUIC_CONFIG_INIT and ended by a \c IMQUIC_CONFIG_DONE .
 *
 * <div class="alert alert-warning">
 * <b>Note Well:</b> no matter what ALPN is negotiated, these functions
 * will create a generic QUIC endpoint, where the application level
 * protocol is entirely up to you and to the callbacks/methods that follow.
 * If you want imquic to handle a specific protocol natively for you, it
 * will need to be implemented within the library itself, with different
 * methods to create endpoints and custom callbacks tailored to the
 * functionality of the protocol itself. For an example, check the native
 * support imquic offers for RTP Over QUIC (RoQ) in the \ref roqapi
 * documentation, and Media Over QUIC (MoQ) in the \ref moqapi documentation.
 * </div>
 *
 * Whether you created a client or a server, you'll need to configure
 * some callbacks to receive events (e.g., connections coming and going,
 * or incoming data) before actually starting the endpoint with a call
 * to \ref imquic_start_endpoint.
 *
 * Once an endpoint is live, the configured callbacks will be triggered
 * on relevant events. A new client connecting to your server, or your
 * client connecting to the server, will trigger a call to the callback
 * function configured in \ref imquic_set_new_connection_cb, with a pointer
 * to the new \ref imquic_connection instance associated to that specific
 * connection. Further events associated to that connection will refer
 * to the same instance, and using that pointer in active calls will
 * allow you to interact with a connection (e.g., to send data, or close
 * a connection). Considering the potentially multithread nature of the
 * library and its use in your application, it's a good idea to increase
 * a reference to the connection with \ref imquic_connection_ref when you're
 * first notified about it.
 *
 * The \ref imquic_set_stream_incoming_cb and \ref imquic_set_datagram_incoming_cb
 * functions allow you to configure callback functions to be notified about
 * incoming data, on \c STREAM and \c DATAGRAM respectively. To send data,
 * you can use \ref imquic_send_on_stream and \ref imquic_send_on_datagram
 * instead. Notice that sending data on a \c STREAM will only possible if
 * the stack knows about it, which means that either it's a stream your
 * peer created, or one you created yourself with \ref imquic_new_stream_id.
 *
 * The \ref imquic_set_connection_gone_cb connection notifies you when a
 * connection failed or is not available anymore: this can happens when the
 * the server is unreachable, the peer closed it remotely, an error occurred
 * within the library (e.g., a protocol violation in the communication), or
 * you programmatically closed the connection with a call to
 * \ref imquic_close_connection. If you increased the reference to the
 * connection when first notified about it, you should decrease it when
 * you don't need it anymore, and the connection gone callback function is
 * a good place to do that, since the library won't notify you about that
 * connection anymore after that. Of course you must not remove the reference
 * if you didn't increase it in the first place, e.g., if the connection
 * was never established and so this callback was invoked to notify you
 * that the connection failed.
 */

#ifndef IMQUIC_IMQUIC_H
#define IMQUIC_IMQUIC_H

#include "mutex.h"
#include "debug.h"
#include "cctrl.h"

/* Opaque structures */
typedef struct imquic_connection imquic_connection;
typedef struct imquic_network_endpoint imquic_server;
typedef struct imquic_network_endpoint imquic_client;
typedef struct imquic_network_endpoint imquic_endpoint;

/** @name Library initialization
 */
///@{
/*! \brief Initialize the imquic library
 * @note Must only be called once
 * @param secrets_log File to use to store QUIC secret, e.g., for Wireshark debugging (see SSLKEYLOGFILE)
 * @returns 0 in case of success, a negative integer otherwise */
int imquic_init(const char *secrets_log);
/*! \brief Check if the imquic library has already been initialized */
gboolean imquic_is_inited(void);
/*! \brief Uninitialize the imquic library */
void imquic_deinit(void);
///@}

/** @name Versioning
 */
///@{
/*! \brief Get the current version of the library as a number
 * @note This is computed by shifting major and minor version numbers
 * by 24 and 16 bits respectively, while the patch is left as is
 * @returns A numeric version of the library */
uint32_t imquic_get_version(void);
/*! \brief Get the current major version of the library as a number
 * @returns The major version number of the library */
int imquic_get_version_major(void);
/*! \brief Get the current minor version of the library as a number
 * @returns The minor version number of the library */
int imquic_get_version_minor(void);
/*! \brief Get the current patch version of the library as a number
 * @returns The patch version number of the library */
int imquic_get_version_patch(void);
/*! \brief Get the current release type of the library as a string
 * @note We use this to mark versions as, e.g., alpha, dev or stable
 * @returns A string release type of the library */
const char *imquic_get_version_release(void);
/*! \brief Get the current version of the library as a string
 * @returns A string version of the library */
const char *imquic_get_version_string(void);
/*! \brief Get the current version of the library, including release type, as a string
 * @returns A string full version of the library */
const char *imquic_get_version_string_full(void);
/*! \brief Get info on when this shared object was built
 * @returns A string description of the build time */
const char *imquic_get_build_time(void);
/*! \brief Get info on the git commit was compiled in this build
 * @returns A string description of the git commit */
const char *imquic_get_build_sha(void);
///@}

/** @name Logging
 */
///@{
/*! \brief Set the log level for the library
 * @note See debug.h for valid levels. The default is IMQUIC_LOG_VERB (5)
 * @param level Debugging level to use */
void imquic_set_log_level(int level);
///@}

/** @name QLOG
 */
///@{
/*! \brief Check if QLOG is supported at runtime
 * @returns TRUE if supported, FALSE otherwise */
gboolean imquic_is_qlog_supported(void);
///@}

/** @name Debugging
 */
///@{
/*! \brief Enable or disable lock/mutex debugging
 * @param enabled Whether debugging should now be enabled */
void imquic_set_lock_debugging(gboolean enabled);
/*! \brief Enable or disable debugging of reference counters
 * @param enabled Whether debugging should now be enabled */
void imquic_set_refcount_debugging(gboolean enabled);
///@}

/*! \brief Configuration properties when creating servers/clients */
typedef enum imquic_config {
	/*! \brief Must be the first property (no arguments) */
	IMQUIC_CONFIG_INIT = 0,
	/*! \brief Local IP address to bind to (default=all interfaces) */
	IMQUIC_CONFIG_LOCAL_BIND,
	/*! \brief Local port to bind to (0=random) */
	IMQUIC_CONFIG_LOCAL_PORT,
	/*! \brief Remote host to connect to (string, clients only) */
	IMQUIC_CONFIG_REMOTE_HOST,
	/*! \brief Remote host to connect to (clients only) */
	IMQUIC_CONFIG_REMOTE_PORT,
	/*! \brief TLS certificate to use, if any (file path) */
	IMQUIC_CONFIG_TLS_CERT,
	/*! \brief TLS certificate key to use, if any (file path) */
	IMQUIC_CONFIG_TLS_KEY,
	/*! \brief TLS certificate password to use, if any (string) */
	IMQUIC_CONFIG_TLS_PASSWORD,
	/*! \brief Whether early data should be supported (boolean) */
	IMQUIC_CONFIG_EARLY_DATA,
	/*! \brief If early data is supported, path to file to write/read the session ticket to/from (client only) */
	IMQUIC_CONFIG_TICKET_FILE,
	/*! \brief SNI to use, for clients (string) */
	IMQUIC_CONFIG_SNI,
	/*! \brief ALPN to negotiate (string, raw QUIC only) */
	IMQUIC_CONFIG_ALPN,
	/*! \brief Whether raw QUIC should be offered (boolean) */
	IMQUIC_CONFIG_RAW_QUIC,
	/*! \brief Whether WebTransport should be offered (boolean) */
	IMQUIC_CONFIG_WEBTRANSPORT,
	/*! \brief For WebTransport, path to respond to (defaults to "/") */
	IMQUIC_CONFIG_HTTP3_PATH,
<<<<<<< HEAD
	/*! \brief Subprotocol to negotiate on the main ALPN, if any (string) */
	IMQUIC_CONFIG_SUBPROTOCOL,
	/*! \brief Custom congestion control algorithm to use (string, defaults to "NewReno") */
	IMQUIC_CONFIG_CONGESTION_CONTROL,
=======
	/*! \brief Protocol(s) to negotiate on WebTransport, if any (string)
	 * \note To provide more than one, use a comma-separated list. Notice
	 * that this is ignored for RoQ and MoQ endpoints, as the primitives
	 * for version negotiation are used there to automatically set this */
	IMQUIC_CONFIG_WT_PROTOCOLS,
>>>>>>> 314adaef
	/*! \brief Save a QLOG file to this path
	 * \note For servers, this will need to be a folder, and not a specific
	 * filename, as servers will handle multiple connections. This property
	 * is ignored (apart from a warning) if QLOG support was not compiled */
	IMQUIC_CONFIG_QLOG_PATH,
	/*! \brief Whether to save QUIC events to QLOG
	 * \note This property is ignored if QLOG support was not compiled */
	IMQUIC_CONFIG_QLOG_QUIC,
	/*! \brief Whether to save HTTP/3 events to QLOG (ignored if not offering WebTransport)
	 * \note This property is ignored if QLOG support was not compiled */
	IMQUIC_CONFIG_QLOG_HTTP3,
	/*! \brief Whether to save RoQ events to QLOG
	 * \note This property is ignored if QLOG support was not compiled */
	IMQUIC_CONFIG_QLOG_ROQ,
	/*! \brief Whether to save MoQ events to QLOG
	 * \note This property is ignored if QLOG support was not compiled */
	IMQUIC_CONFIG_QLOG_MOQ,
	/*! \brief Whether sequential JSON should be used, instead of regular JSON
	 * \note This property is ignored if QLOG support was not compiled */
	IMQUIC_CONFIG_QLOG_SEQUENTIAL,
	/*! \brief MoQ version to negotiate (only used when creating MoQ endpoints, ignored otherwise) */
	IMQUIC_CONFIG_MOQ_VERSION,
	/*! \brief Generic user data, if any (void pointer) */
	IMQUIC_CONFIG_USER_DATA,
	/*! \brief Must be the last property, followed by NULL */
	IMQUIC_CONFIG_DONE,
} imquic_config;
/*! \brief Helper function to serialize to string the name of a imquic_config property.
 * @param type The imquic_config property
 * @returns The type name as a string, if valid, or NULL otherwise */
const char *imquic_config_str(imquic_config type);

/** @name QUIC endpoints management
 */
///@{
/*! \brief Method to create a new QUIC server, using variable arguments to dictate
 * what the server should do (e.g., port to bind to, ALPN, etc.). Variable
 * arguments are in the form of a sequence of name-value started with
 * a \c IMQUIC_CONFIG_INIT and ended by a \c IMQUIC_CONFIG_DONE , e.g.:
 \verbatim
	imquic_server *server = imquic_create_server("echo-server",
		IMQUIC_CONFIG_INIT,
		IMQUIC_CONFIG_TLS_CERT, cert_pem,
		IMQUIC_CONFIG_TLS_KEY, cert_key,
		IMQUIC_CONFIG_TLS_PASSWORD, cert_pwd,
		IMQUIC_CONFIG_LOCAL_PORT, 9000,
		IMQUIC_CONFIG_ALPN, "doq",
		IMQUIC_CONFIG_DONE, NULL);
 \endverbatim
 * to create a QUIC server advertising the "doq" (DNS Over QUIC) ALPN.
 * Notice that this will only create the resource, but not actually start
 * it: before doing that, you'll need to configure the callbacks for the
 * events you're interested in, and then use imquic_start_endpoint to
 * start the QUIC server (which will wait for incoming connections).
 * @note This creates just the QUIC (or WebTransport) stack, to negotiate
 * the provided ALPN, but all application details are up to you. If you
 * want imquic to handle a protocol natively for you, you'll need to use
 * a different creator, like imquic_create_moq_server for MoQ or
 * imquic_create_roq_server for RoQ.
 * @param[in] name The endpoint name (if NULL, a default value will be set)
 * @returns A pointer to a imquic_server object, if successful, NULL otherwise */
imquic_server *imquic_create_server(const char *name, ...);
/*! \brief Method to create a new QUIC client, using variable arguments to dictate
 * what the client should do (e.g., address to connect to, ALPN, etc.). Variable
 * arguments are in the form of a sequence of name-value started with
 * a \c IMQUIC_CONFIG_INIT and ended by a \c IMQUIC_CONFIG_DONE , e.g.:
 \verbatim
	imquic_client *client = imquic_create_client("echo-client",
		IMQUIC_CONFIG_INIT,
		IMQUIC_CONFIG_TLS_CERT, cert_pem,
		IMQUIC_CONFIG_TLS_KEY, cert_key,
		IMQUIC_CONFIG_TLS_PASSWORD, cert_pwd,
		IMQUIC_CONFIG_REMOTE_HOST, "127.0.0.1",
		IMQUIC_CONFIG_REMOTE_PORT, 9000,
		IMQUIC_CONFIG_ALPN, "doq",
		IMQUIC_CONFIG_DONE, NULL);
 \endverbatim
 * to create a QUIC client advertising the "doq" (DNS Over QUIC) ALPN.
 * Notice that this will only create the resource, but not actually start
 * it: before doing that, you'll need to configure the callbacks for the
 * events you're interested in, and then use imquic_start_endpoint to
 * start the QUIC client (which will attempt a connection).
 * @note This creates just the QUIC (or WebTransport) stack, to negotiate
 * the provided ALPN, but all application details are up to you. If you
 * want imquic to handle a protocol natively for you, you'll need to use
 * a different creator, like imquic_create_moq_server for MoQ or
 * imquic_create_roq_server for RoQ.
 * @param[in] name The endpoint name (if NULL, a default value will be set)
 * @returns A pointer to a imquic_server object, if successful, NULL otherwise */
imquic_client *imquic_create_client(const char *name, ...);

/*! \brief Helper function to get the endpoint name of a local client or server
 * @param endpoint The imquic_endpoint (imquic_server or imquic_client) to query
 * @returns The endpoint name, if successful, or NULL otherwise */
const char *imquic_get_endpoint_name(imquic_endpoint *endpoint);
/*! \brief Helper function to check whether a local endpoint is a server
 * @param endpoint The imquic_endpoint (imquic_server or imquic_client) to query
 * @returns TRUE if the endpoint is a server, or FALSE otherwise */
gboolean imquic_is_endpoint_server(imquic_endpoint *endpoint);
/*! \brief Helper function to get the ALPN(s) a local client or server is configured to negotiate
 * @param endpoint The imquic_endpoint (imquic_server or imquic_client) to query
 * @returns The ALPN, if successful, or NULL otherwise */
const char **imquic_get_endpoint_alpns(imquic_endpoint *endpoint);
/*! \brief Helper function to get the WebTransport protocol(s) a local client or server is configured to negotiate
 * @param endpoint The imquic_endpoint (imquic_server or imquic_client) to query
 * @returns The WebTransport protocol(s), if successful, or NULL otherwise */
const char **imquic_get_endpoint_wt_protocols(imquic_endpoint *endpoint);
/*! \brief Helper function to get the local port a client or server is bound to
 * @param endpoint The imquic_endpoint (imquic_server or imquic_client) to query
 * @returns The local port number */
uint16_t imquic_get_endpoint_port(imquic_endpoint *endpoint);

/*! \brief Start a QUIC stack previously created with imquic_create_server
 * or imquic_create_client. In case of a server, it will start listening
 * for incoming connections; in case of a client, it will attempt to
 * connect to the provided remote address.
 * @param endpoint The imquic_endpoint (imquic_server or imquic_client) to start */
void imquic_start_endpoint(imquic_endpoint *endpoint);
/*! \brief Shutdown a previously started QUIC endpoint (client or server)
 * In case of a server, it will terminate all client connections it's
 * handling, and stop accepting new ones; in case of a client, it will
 * terminate the active connection, if any.
 * @param endpoint The imquic_endpoint (imquic_server or imquic_client) to shutdown */
void imquic_shutdown_endpoint(imquic_endpoint *endpoint);

/*! \brief Configure the callback function to be notified about new connections
 * on the configured endpoint. For a server, it will be triggered any time
 * a client successfully connects to the server; for a client, it will
 * be triggered when the client successfully connects to the server.
 * @note This is a good place to obtain the first reference to a connection
 * @param endpoint The imquic_endpoint (imquic_server or imquic_client) to configure
 * @param new_connection Pointer to the function that will be invoked on the new connection */
void imquic_set_new_connection_cb(imquic_endpoint *endpoint,
	void (* new_connection)(imquic_connection *conn, void *user_data));
/*! \brief Configure the callback function to be notified about incoming STREAM
 * data on an existing connection handled by this endpoint.
 * @param endpoint The imquic_endpoint (imquic_server or imquic_client) to configure
 * @param stream_incoming Pointer to the function that will be invoked on the new STREAM data */
void imquic_set_stream_incoming_cb(imquic_endpoint *endpoint,
	void (* stream_incoming)(imquic_connection *conn, uint64_t stream_id,
		uint8_t *bytes, uint64_t offset, uint64_t length, gboolean complete));
/*! \brief Configure the callback function to be notified about incoming DATAGRAM
 * data on an existing connection handled by this endpoint.
 * @param endpoint The imquic_endpoint (imquic_server or imquic_client) to configure
 * @param datagram_incoming Pointer to the function that will be invoked on the new DATAGRAM data */
void imquic_set_datagram_incoming_cb(imquic_endpoint *endpoint,
	void (* datagram_incoming)(imquic_connection *conn, uint8_t *bytes, uint64_t length));
/*! \brief Configure the callback function to be notified when an existing connection
 * handled by this endpoint has been closed/shut down.
 * @note This is a good place to release the last reference to the connection
 * @param endpoint The imquic_endpoint (imquic_server or imquic_client) to configure
 * @param connection_gone Pointer to the function that will be invoked when a connection is gone */
void imquic_set_connection_gone_cb(imquic_endpoint *endpoint,
	void (* connection_gone)(imquic_connection *conn));
///@}

/** @name Interacting with connections
 */
///@{
/*! \brief Helper function to get the negotiated ALPN of a connection
 * @param conn The imquic_connection to query
 * @returns The ALPN, if available, or NULL otherwise */
const char *imquic_get_connection_alpn(imquic_connection *conn);
/*! \brief Helper function to check if WebTransport was negotiated on a connection
 * @param conn The imquic_connection to query
 * @returns TRUE if WebTransport was negotiated, FALSE otherwise */
gboolean imquic_is_connection_webtransport(imquic_connection *conn);
/*! \brief Helper function to get the negotiated WebTransport protocol (if any) of a connection
 * @param conn The imquic_connection to query
 * @returns The WebTransport protocol, if available, or NULL otherwise */
const char *imquic_get_connection_wt_protocol(imquic_connection *conn);
/*! \brief Helper function to get the display name of a connection
 * @note The display name is the concatenation of the the endpoint name,
 * a slash character, and a monotonically increasing identifier.
 * @param conn The imquic_connection to query
 * @returns The display name, if successful, or NULL otherwise */
const char *imquic_get_connection_name(imquic_connection *conn);
/*! \brief Helper method to ask for the next usable locally originated stream ID on this connection
 * @param[in] conn The imquic_connection to query
 * @param[in] bidirectional Whether the new stream should be bidirectional
 * @param[out] stream_id Pointer where the new stream ID will be provided
 * @returns 0 if successful, a negative integer otherwise */
int imquic_new_stream_id(imquic_connection *conn, gboolean bidirectional, uint64_t *stream_id);
/*! \brief Helper method to send data on a QUIC STREAM
 * @note The stream ID must already be known by the stack, either because
 * created by the peer, or previously created via imquic_new_stream_id.
 * Notice that this method will queue the data for delivery, but not send
 * it right away. The event loop will take care of that internally.
 * @param[in] conn The imquic_connection to send data on
 * @param[in] stream_id The QUIC stream to use for sending data
 * @param[in] bytes Buffer containing the data to send
 * @param[in] offset Offset value to put in the outgoing STREAM fragment
 * @param[in] length Size of the buffer of data
 * @param[in] complete Whether this (offset+length) is the end of the STREAM data
 * @returns 0 if successful, a negative integer otherwise */
int imquic_send_on_stream(imquic_connection *conn, uint64_t stream_id,
	uint8_t *bytes, uint64_t offset, uint64_t length, gboolean complete);
/*! \brief Helper method to send data on a QUIC DATAGRAM
 * @note Datagrams support must have been negotiated on the connection.
 * Notice that this method will queue the data for delivery, but not send
 * it right away. The event loop will take care of that internally.
 * @param[in] conn The imquic_connection to send data on
 * @param[in] bytes Buffer containing the data to send
 * @param[in] length Size of the buffer of data
 * @returns 0 if successful, a negative integer otherwise */
int imquic_send_on_datagram(imquic_connection *conn, uint8_t *bytes, uint64_t length);
/*! \brief Helper method to close a QUIC connection
 * @note Closing a server connection will keep the server alive, without
 * impacting other connections to the same server and waiting for more
 * connections. Closing a client connection will make that client instance
 * unusable from that point forward.
 * @param[in] conn The imquic_connection to close
 * @param[in] error The application error code to send, if any
 * @param[in] reason A string description of why the connection was closed, if any */
void imquic_close_connection(imquic_connection *conn, uint64_t error, const char *reason);
///@}

/** @name Public imquic utilities
 */
///@{
/*! \brief Increase a reference to a imquic_connection instance
 * @note This should be used at least once, the first time the library
 * notifies you about a new connection, so that the library knows you'll
 * be managing it. Other references can be added/removed contextually.
 * @param conn The imquic_connection instance to increase a reference for */
void imquic_connection_ref(imquic_connection *conn);
/*! \brief Decrease a reference to a imquic_connection instance
 * @note As an application, you should decrease all references you previously
 * increased. The last reference should be decreased only when you know
 * you won't need the connection anymore (e.g., in the callback the library
 * invokes to notify you the connection is over).
 * @param conn The imquic_connection instance to decrease a reference for */
void imquic_connection_unref(imquic_connection *conn);

/*! \brief Parse a QUIC stream ID to its actual ID and its other properties
 * @param[in] stream_id The QUIC stream ID to parse
 * @param[out] id The actual client/server uni/bidirectional ID
 * @param[out] client_initiated Whether this stream is client initiated
 * @param[out] bidirectional Whether this stream is bidirectional */
void imquic_stream_id_parse(uint64_t stream_id, uint64_t *id, gboolean *client_initiated, gboolean *bidirectional);
/*! \brief Build a QUIC stream ID out of its actual ID and its other properties
 * @param[in] id The actual client/server uni/bidirectional ID
 * @param[in] client_initiated Whether this stream is client initiated
 * @param[in] bidirectional Whether this stream is bidirectional
 * @returns The QUIC stream ID */
uint64_t imquic_stream_id_build(uint64_t id, gboolean client_initiated, gboolean bidirectional);

/*! \brief Read a variable size integer from a buffer
 * @note You can use the return value to know how many bytes to skip in
 * the buffer to read the next value. In case of issues in the parsing,
 * length will have value 0.
 * @param[in] bytes The buffer to read
 * @param[in] blen The size of the buffer
 * @param[out] length How many bytes the variable size integer used
 * @returns The variable size integer, if length is higher than 0 */
uint64_t imquic_varint_read(uint8_t *bytes, size_t blen, uint8_t *length);
/*! \brief Write a variable size integer to a buffer
 * @note You can use the return value to know how many bytes to skip in
 * the buffer to write the next value. In case of issues in the writing,
 * length will have value 0.
 * @param[in] number The number to write as a variable size integer
 * @param[in] bytes The buffer to write to
 * @param[in] blen The size of the buffer
 * @returns How many bytes the variable size integer used, if successful, 0 otherwise */
uint8_t imquic_varint_write(uint64_t number, uint8_t *bytes, size_t blen);

/*! \brief Helper to generate random 64 bit unsigned integers
 * @note This will fall back to a non-cryptographically safe PRNG in case
 * the crypto library RAND_bytes() call fails.
 * @returns A (mostly crypto-safe) random 64-bit unsigned integer */
uint64_t imquic_uint64_random(void);
/*! \brief Helper to generate an allocated copy of a uint64_t number
 * @note While apparently silly, this is needed in order to make sure uint64_t values
 * used as keys in GHashTable operations are not lost: using temporary uint64_t numbers
 * in a g_hash_table_insert, for instance, will cause the key to contain garbage as
 * soon as the temporary variable is lost, and all opererations on the key to fail
 * @param num The uint64_t number to duplicate
 * @returns A pointer to a uint64_t number, if successful, NULL otherwise */
uint64_t *imquic_uint64_dup(uint64_t num);
///@}
#endif<|MERGE_RESOLUTION|>--- conflicted
+++ resolved
@@ -264,18 +264,13 @@
 	IMQUIC_CONFIG_WEBTRANSPORT,
 	/*! \brief For WebTransport, path to respond to (defaults to "/") */
 	IMQUIC_CONFIG_HTTP3_PATH,
-<<<<<<< HEAD
-	/*! \brief Subprotocol to negotiate on the main ALPN, if any (string) */
-	IMQUIC_CONFIG_SUBPROTOCOL,
-	/*! \brief Custom congestion control algorithm to use (string, defaults to "NewReno") */
-	IMQUIC_CONFIG_CONGESTION_CONTROL,
-=======
 	/*! \brief Protocol(s) to negotiate on WebTransport, if any (string)
 	 * \note To provide more than one, use a comma-separated list. Notice
 	 * that this is ignored for RoQ and MoQ endpoints, as the primitives
 	 * for version negotiation are used there to automatically set this */
 	IMQUIC_CONFIG_WT_PROTOCOLS,
->>>>>>> 314adaef
+	/*! \brief Custom congestion control algorithm to use (string, defaults to "NewReno") */
+	IMQUIC_CONFIG_CONGESTION_CONTROL,
 	/*! \brief Save a QLOG file to this path
 	 * \note For servers, this will need to be a folder, and not a specific
 	 * filename, as servers will handle multiple connections. This property
