--- conflicted
+++ resolved
@@ -174,12 +174,8 @@
 			return "IMQUIC_CONFIG_RAW_QUIC";
 		case IMQUIC_CONFIG_WEBTRANSPORT:
 			return "IMQUIC_CONFIG_WEBTRANSPORT";
-<<<<<<< HEAD
-		case IMQUIC_CONFIG_SUBPROTOCOL:
-			return "IMQUIC_CONFIG_SUBPROTOCOL";
 		case IMQUIC_CONFIG_CONGESTION_CONTROL:
 			return "IMQUIC_CONFIG_CONGESTION_CONTROL";
-=======
 		case IMQUIC_CONFIG_HTTP3_PATH:
 			return "IMQUIC_CONFIG_HTTP3_PATH";
 		case IMQUIC_CONFIG_WT_PROTOCOLS:
@@ -200,7 +196,6 @@
 			return "IMQUIC_CONFIG_MOQ_VERSION";
 		case IMQUIC_CONFIG_USER_DATA:
 			return "IMQUIC_CONFIG_USER_DATA";
->>>>>>> 314adaef
 		case IMQUIC_CONFIG_DONE:
 			return "IMQUIC_CONFIG_DONE";
 		default:
@@ -269,15 +264,10 @@
 		} else if(property == IMQUIC_CONFIG_HTTP3_PATH) {
 			IMQUIC_LOG(IMQUIC_LOG_WARN, "%s is ignored when creating servers\n", imquic_config_str(property));
 			va_arg(args, char *);
-<<<<<<< HEAD
-		} else if(property == IMQUIC_CONFIG_SUBPROTOCOL) {
-			config.subprotocol = va_arg(args, char *);
+		} else if(property == IMQUIC_CONFIG_WT_PROTOCOLS) {
+			config.wt_protocols = va_arg(args, char *);
 		} else if(property == IMQUIC_CONFIG_CONGESTION_CONTROL) {
 			config.cc_algo = va_arg(args, char *);
-=======
-		} else if(property == IMQUIC_CONFIG_WT_PROTOCOLS) {
-			config.wt_protocols = va_arg(args, char *);
->>>>>>> 314adaef
 		} else if(property == IMQUIC_CONFIG_QLOG_PATH) {
 			config.qlog_path = va_arg(args, char *);
 		} else if(property == IMQUIC_CONFIG_QLOG_QUIC) {
@@ -359,15 +349,10 @@
 			config.webtransport = va_arg(args, gboolean);
 		} else if(property == IMQUIC_CONFIG_HTTP3_PATH) {
 			config.h3_path = va_arg(args, char *);
-<<<<<<< HEAD
-		} else if(property == IMQUIC_CONFIG_SUBPROTOCOL) {
-			config.subprotocol = va_arg(args, char *);
+		} else if(property == IMQUIC_CONFIG_WT_PROTOCOLS) {
+			config.wt_protocols = va_arg(args, char *);
 		} else if(property == IMQUIC_CONFIG_CONGESTION_CONTROL) {
 			config.cc_algo = va_arg(args, char *);
-=======
-		} else if(property == IMQUIC_CONFIG_WT_PROTOCOLS) {
-			config.wt_protocols = va_arg(args, char *);
->>>>>>> 314adaef
 		} else if(property == IMQUIC_CONFIG_QLOG_PATH) {
 			config.qlog_path = va_arg(args, char *);
 		} else if(property == IMQUIC_CONFIG_QLOG_QUIC) {
